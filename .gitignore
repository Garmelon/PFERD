--- conflicted
+++ resolved
@@ -8,10 +8,6 @@
 .env
 .vscode
 ilias_cookies.txt
-<<<<<<< HEAD
-*~
-=======
->>>>>>> 35c3fa20
 PFERD.egg-info/
 
 # PyInstaller
