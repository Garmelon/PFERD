--- conflicted
+++ resolved
@@ -14,13 +14,9 @@
 from PFERD import Pferd
 from PFERD.cookie_jar import CookieJar
 from PFERD.ilias import (IliasCrawler, IliasElementType,
-<<<<<<< HEAD
                          KitShibbolethAuthenticator,
                          KeyringKitShibbolethAuthenticator)
-=======
-                         KitShibbolethAuthenticator)
 from PFERD.logging import PrettyLogger, enable_logging
->>>>>>> add5cc59
 from PFERD.utils import to_path
 
 _LOGGER = logging.getLogger("sync_url")
@@ -61,16 +57,16 @@
 
     cookie_jar = CookieJar(to_path(args.cookies) if args.cookies else None)
     session = cookie_jar.create_session()
-<<<<<<< HEAD
-    authenticator = (KeyringKitShibbolethAuthenticator() if args.keyring
-                     else KitShibbolethAuthenticator())
-=======
 
     username, password = _extract_credentials(args.credential_file)
-    authenticator = KitShibbolethAuthenticator(username=username, password=password)
+    if args.keyring:
+        authenticator = KeyringKitShibbolethAuthenticator(
+            username=username, password=password)
+    else:
+        authenticator = KitShibbolethAuthenticator(
+            username=username, password=password)
 
     url = urlparse(args.url)
->>>>>>> add5cc59
     crawler = IliasCrawler(url.scheme + '://' + url.netloc, session,
                            authenticator, lambda x, y: True)
 
