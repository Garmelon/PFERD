--- conflicted
+++ resolved
@@ -154,18 +154,14 @@
         dir_filter=dir_filter,
         cookies=args.cookies,
         username=username,
-        password=password,
-<<<<<<< HEAD
+        password=password
     )
 
     pferd.add_ilias_folder(
         ilias=ilias,
         target=target,
         full_url=args.url,
-        file_conflict_resolver=file_confilict_resolver,
-=======
         file_conflict_resolver=file_conflict_resolver,
->>>>>>> cccd68e0
         transform=sanitize_windows_path
     )
 
